<<<<<<< HEAD
import itertools
=======
import logging
>>>>>>> adfa58b8
import os
from pathlib import Path
from typing import Optional, Union, List, Dict, Tuple

import hydra.utils
import omegaconf
import pytorch_lightning as pl
from torch.utils.data import DataLoader

from classy.data.data_drivers import get_data_driver
from classy.utils.data import split_dataset, create_data_dir, shuffle_and_store_dataset

from classy.utils.log import get_project_logger
from classy.utils.vocabulary import Vocabulary


logger = get_project_logger(__name__)


def path_if_exists(path: str) -> Optional[str]:
    return path if Path(path).exists() else None


class ClassyDataModule(pl.LightningDataModule):
    def __init__(
        self,
        task: str,
        dataset_path: str,
        train_dataset: omegaconf.DictConfig,
        validation_dataset: Optional[omegaconf.DictConfig] = None,
        test_dataset: Optional[omegaconf.DictConfig] = None,
        validation_split_size: Optional[float] = None,
        test_split_size: Optional[float] = None,
        max_nontrain_split_size: Optional[int] = None,
        shuffle_dataset: bool = True,
        external_vocabulary_path: Optional[str] = None,
    ):
        super().__init__()
        self.task = task
        self.dataset_path = dataset_path
        self.file_extension = None
        self.data_driver = None

        self.train_path, self.validation_path, self.test_path = None, None, None
        self.train_dataset, self.validation_dataset, self.test_dataset = None, None, None
        self.train_dataset_conf = train_dataset
        self.validation_dataset_conf = validation_dataset or train_dataset
        self.test_dataset_conf = test_dataset or validation_dataset or train_dataset

        self.validation_split_size = validation_split_size
        self.test_split_size = test_split_size
        self.max_nontrain_split_size = max_nontrain_split_size
        self.shuffle_dataset = shuffle_dataset

        self.external_vocabulary_path = external_vocabulary_path
        self.vocabulary = None

<<<<<<< HEAD
        if Path("data/").exists():
            logger.info("Using data split from previous run")
            self.dataset_path = "data/"
        else:
            self.dataset_path = dataset_path
=======
        # If the data directory exists this run is being resumed from a previous one.
        # If the previous run stored some data we have to load them instead of recomputing
        # the splits or the shuffling.
        if os.path.exists("data/"):
            files_in_dir = os.listdir("data/")

            # check if the previous run stored a train file
            possible_train_paths = [fp for fp in files_in_dir if "train" in fp]
            if len(possible_train_paths) == 1:
                self.train_path = possible_train_paths[0]

            # check if the previous run stored a validation file
            possible_validation_paths = [fp for fp in files_in_dir if "validation" in fp]
            if len(possible_validation_paths) == 1:
                self.validation_path = possible_validation_paths[0]

            # check if the previous run stored a test file
            possible_test_paths = [fp for fp in files_in_dir if "test" in fp]
            if len(possible_test_paths) == 1:
                self.test_path = possible_test_paths[0]
>>>>>>> adfa58b8

    def get_examples(self, n: int) -> Tuple[str, List]:
        source = self.test_path or self.validation_path
        assert source is not None
        return "test" if self.test_path is not None else "validation", list(
            itertools.islice(self.data_driver.read_from_path(source), n)
        )

    def prepare_data(self) -> None:

<<<<<<< HEAD
        if Path(self.dataset_path).is_dir():
            dir_files = [fp for fp in os.listdir(self.dataset_path) if "train" in fp]
=======
        # TODO: we should improve the flow of this code
        if self.train_path is not None and self.validation_path is not None and self.test_path is not None:
            logger.info("Using train dev and test splits produced by the run being resumed")
        elif os.path.isdir(self.dataset_path):  # the user provided a directory containing the datasets
            dir_train_files = [fp for fp in os.listdir(self.dataset_path) if "train" in fp]
>>>>>>> adfa58b8

            assert len(dir_train_files) == 1, "Found more than one file with 'train' in their name"  # todo: expand

            train_file = dir_train_files[0]
            self.file_extension = train_file.split(".")[-1]
            self.data_driver = get_data_driver(self.task, self.file_extension)

<<<<<<< HEAD
            self.train_path = path_if_exists(os.path.join(self.dataset_path, f"train.{self.file_extension}"))
            self.validation_path = path_if_exists(os.path.join(self.dataset_path, f"validation.{self.file_extension}"))
            self.test_path = path_if_exists(os.path.join(self.dataset_path, f"test.{self.file_extension}"))

            assert self.train_path is not None, f"Cannot find the training file 'train.{self.file_extension}'"

            if self.shuffle_dataset and not Path(f"data/train.shuffled.{self.file_extension}").exists():
=======
            if self.train_path is None:  # does not belong to the train shuffling of a resume run
                self.train_path = os.path.join(self.dataset_path, f"train.{self.file_extension}")

            if self.validation_path is None:
                self.validation_path = os.path.join(self.dataset_path, f"validation.{self.file_extension}")

            self.test_path = os.path.join(self.dataset_path, f"test.{self.file_extension}")

            assert os.path.exists(self.train_path), f"Cannot find the training file '{self.train_path}'"

            must_shuffle_dataset = (
                self.shuffle_dataset
                and not os.path.exists(f"data/train.shuffled.{self.file_extension}")
                and not os.path.exists(f"data/dataset.shuffled.{self.file_extension}")
            )

            if must_shuffle_dataset:
>>>>>>> adfa58b8
                # create data folder
                create_data_dir()
                # shuffle input dataset
                shuffled_dataset_path = f"data/train.shuffled.{self.file_extension}"
                logger.info(
                    f"Shuffling training dataset. The shuffled dataset "
                    f"will be stored at: {os.getcwd()}/{shuffled_dataset_path}"
                )
                shuffle_and_store_dataset(self.train_path, self.data_driver, output_path=shuffled_dataset_path)
                self.train_path = shuffled_dataset_path

            if self.validation_path is None:
                logger.info(
                    f"Validation dataset not found: splitting the training dataset "
                    f"(split_size: {1 - self.validation_split_size} / {self.validation_split_size})"
                    f"enforcing a maximum of {self.max_nontrain_split_size} instances on validation dataset"
                )

                # if we must split the shuffled train dataset in two, then we must change its name
                if must_shuffle_dataset:
                    shuffled_dataset_path = f"data/dataset.shuffled.{self.file_extension}"
                    os.rename(self.train_path, shuffled_dataset_path)
                    self.train_path = shuffled_dataset_path  # will be modified in the next lines of code

                self.train_path, self.validation_path, _ = split_dataset(
                    self.train_path,
                    self.data_driver,
                    "data/",  # hydra takes care of placing this folder within the appropriate folder
                    validation_split_size=self.validation_split_size,
                    data_max_split=self.max_nontrain_split_size,
                    shuffle=False,
                )
                logger.info(f"Storing the newly created datasets at '{self.train_path}' and '{self.validation_path}'")

        else:  # the user provided just one file that must be split in train, dev and test
            self.file_extension = self.dataset_path.split(".")[-1]
            self.data_driver = get_data_driver(self.task, self.file_extension)

<<<<<<< HEAD
            if self.shuffle_dataset and not Path(f"data/dataset.shuffled.{self.file_extension}").exists():
=======
            if self.shuffle_dataset and not os.path.exists(f"data/dataset.shuffled.{self.file_extension}"):
>>>>>>> adfa58b8
                # create data folder
                create_data_dir()
                # shuffle training dataset
                shuffled_dataset_path = f"data/dataset.shuffled.{self.file_extension}"
                logger.info(
                    f"Shuffling input dataset. The shuffled dataset "
                    f"will be stored at: {os.getcwd()}/{shuffled_dataset_path}"
                )
                shuffle_and_store_dataset(self.dataset_path, self.data_driver, output_path=shuffled_dataset_path)
                self.dataset_path = shuffled_dataset_path

            # splitting dataset in train, validation and test
            logger.info(
                "Splitting the dataset in train, validation and test. "
                f"(split_size: {1 - self.validation_split_size - self.test_split_size} "
                f"/ {self.validation_split_size}, {self.test_split_size}) "
                f"enforcing a maximum of {self.max_nontrain_split_size} instances on non-train splits"
            )

            self.train_path, self.validation_path, self.test_path = split_dataset(
                self.dataset_path,
                self.data_driver,
                "data/",  # hydra takes care of placing this folder within the appropriate folder
                validation_split_size=self.validation_split_size,
                test_split_size=self.test_split_size,
                data_max_split=self.max_nontrain_split_size,
                shuffle=False,
            )

            logger.info(
                f"Storing the newly created datasets at '{self.train_path}', "
                f"'{self.validation_path}'and '{self.test_path}'"
            )

        # todo: can we improve it?
        if Path("vocabulary/").exists():
            logger.info("Loading vocabulary from previous run")
            self.vocabulary = Vocabulary.from_folder("vocabulary/")
        elif self.external_vocabulary_path is not None:
            logging.info("Loading vocabulary from external passed directory")
            self.vocabulary = Vocabulary.from_folder(self.external_vocabulary_path)
            self.vocabulary.save("vocabulary")
        else:
            self.vocabulary = hydra.utils.instantiate(
                self.train_dataset_conf,
                path=self.train_path,
                data_driver=self.data_driver,
            ).vocabulary
            if self.vocabulary is not None:
                self.vocabulary.save("vocabulary/")

    def setup(self, stage: Optional[str] = None) -> None:

        if stage == "fit":
            self.train_dataset = hydra.utils.instantiate(
                self.train_dataset_conf,
                path=self.train_path,
                data_driver=self.data_driver,
                vocabulary=self.vocabulary,
            )
            self.validation_dataset = hydra.utils.instantiate(
                self.validation_dataset_conf,
                path=self.validation_path,
                data_driver=self.data_driver,
                vocabulary=self.vocabulary,
            )
        if stage == "test":
            self.test_dataset = hydra.utils.instantiate(
                self.test_dataset_conf,
                path=self.test_path,
                data_driver=self.data_driver,
                vocabulary=self.vocabulary,
            )

    def train_dataloader(self) -> Union[DataLoader, List[DataLoader], Dict[str, DataLoader]]:
        return DataLoader(self.train_dataset, batch_size=None, num_workers=0)

    def val_dataloader(self) -> Union[DataLoader, List[DataLoader], Dict[str, DataLoader]]:
        return DataLoader(self.validation_dataset, batch_size=None, num_workers=0)

    def test_dataloader(self) -> Union[DataLoader, List[DataLoader], Dict[str, DataLoader]]:
        return DataLoader(self.test_dataset, batch_size=None, num_workers=0)<|MERGE_RESOLUTION|>--- conflicted
+++ resolved
@@ -1,8 +1,4 @@
-<<<<<<< HEAD
 import itertools
-=======
-import logging
->>>>>>> adfa58b8
 import os
 from pathlib import Path
 from typing import Optional, Union, List, Dict, Tuple
@@ -60,17 +56,10 @@
         self.external_vocabulary_path = external_vocabulary_path
         self.vocabulary = None
 
-<<<<<<< HEAD
-        if Path("data/").exists():
-            logger.info("Using data split from previous run")
-            self.dataset_path = "data/"
-        else:
-            self.dataset_path = dataset_path
-=======
         # If the data directory exists this run is being resumed from a previous one.
         # If the previous run stored some data we have to load them instead of recomputing
         # the splits or the shuffling.
-        if os.path.exists("data/"):
+        if Path("data/").exists():
             files_in_dir = os.listdir("data/")
 
             # check if the previous run stored a train file
@@ -87,7 +76,6 @@
             possible_test_paths = [fp for fp in files_in_dir if "test" in fp]
             if len(possible_test_paths) == 1:
                 self.test_path = possible_test_paths[0]
->>>>>>> adfa58b8
 
     def get_examples(self, n: int) -> Tuple[str, List]:
         source = self.test_path or self.validation_path
@@ -98,16 +86,11 @@
 
     def prepare_data(self) -> None:
 
-<<<<<<< HEAD
-        if Path(self.dataset_path).is_dir():
-            dir_files = [fp for fp in os.listdir(self.dataset_path) if "train" in fp]
-=======
         # TODO: we should improve the flow of this code
         if self.train_path is not None and self.validation_path is not None and self.test_path is not None:
             logger.info("Using train dev and test splits produced by the run being resumed")
-        elif os.path.isdir(self.dataset_path):  # the user provided a directory containing the datasets
+        elif Path(self.dataset_path).is_dir():  # the user provided a directory containing the datasets
             dir_train_files = [fp for fp in os.listdir(self.dataset_path) if "train" in fp]
->>>>>>> adfa58b8
 
             assert len(dir_train_files) == 1, "Found more than one file with 'train' in their name"  # todo: expand
 
@@ -115,33 +98,23 @@
             self.file_extension = train_file.split(".")[-1]
             self.data_driver = get_data_driver(self.task, self.file_extension)
 
-<<<<<<< HEAD
-            self.train_path = path_if_exists(os.path.join(self.dataset_path, f"train.{self.file_extension}"))
-            self.validation_path = path_if_exists(os.path.join(self.dataset_path, f"validation.{self.file_extension}"))
+            if self.train_path is None:  # does not belong to the train shuffling of a resume run
+                self.train_path = path_if_exists(os.path.join(self.dataset_path, f"train.{self.file_extension}"))
+
+            if self.validation_path is None:
+                self.validation_path = path_if_exists(os.path.join(self.dataset_path, f"validation.{self.file_extension}"))
+
             self.test_path = path_if_exists(os.path.join(self.dataset_path, f"test.{self.file_extension}"))
 
-            assert self.train_path is not None, f"Cannot find the training file 'train.{self.file_extension}'"
-
-            if self.shuffle_dataset and not Path(f"data/train.shuffled.{self.file_extension}").exists():
-=======
-            if self.train_path is None:  # does not belong to the train shuffling of a resume run
-                self.train_path = os.path.join(self.dataset_path, f"train.{self.file_extension}")
-
-            if self.validation_path is None:
-                self.validation_path = os.path.join(self.dataset_path, f"validation.{self.file_extension}")
-
-            self.test_path = os.path.join(self.dataset_path, f"test.{self.file_extension}")
-
-            assert os.path.exists(self.train_path), f"Cannot find the training file '{self.train_path}'"
+            assert self.train_path is not None, f"Cannot find the training file '{self.train_path}'"
 
             must_shuffle_dataset = (
                 self.shuffle_dataset
-                and not os.path.exists(f"data/train.shuffled.{self.file_extension}")
-                and not os.path.exists(f"data/dataset.shuffled.{self.file_extension}")
+                and not Path(f"data/train.shuffled.{self.file_extension}").exists()
+                and not Path(f"data/dataset.shuffled.{self.file_extension}").exists()
             )
 
             if must_shuffle_dataset:
->>>>>>> adfa58b8
                 # create data folder
                 create_data_dir()
                 # shuffle input dataset
@@ -180,11 +153,7 @@
             self.file_extension = self.dataset_path.split(".")[-1]
             self.data_driver = get_data_driver(self.task, self.file_extension)
 
-<<<<<<< HEAD
             if self.shuffle_dataset and not Path(f"data/dataset.shuffled.{self.file_extension}").exists():
-=======
-            if self.shuffle_dataset and not os.path.exists(f"data/dataset.shuffled.{self.file_extension}"):
->>>>>>> adfa58b8
                 # create data folder
                 create_data_dir()
                 # shuffle training dataset
@@ -224,7 +193,7 @@
             logger.info("Loading vocabulary from previous run")
             self.vocabulary = Vocabulary.from_folder("vocabulary/")
         elif self.external_vocabulary_path is not None:
-            logging.info("Loading vocabulary from external passed directory")
+            logger.info("Loading vocabulary from external passed directory")
             self.vocabulary = Vocabulary.from_folder(self.external_vocabulary_path)
             self.vocabulary.save("vocabulary")
         else:
