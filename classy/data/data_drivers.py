--- conflicted
+++ resolved
@@ -255,17 +255,11 @@
 
 
 class DataDriver:
-<<<<<<< HEAD
 
     def dataset_exists_at_path(self, path: str) -> bool:
         return Path(path).exists()
 
-    def read_from_path(
-        self, path: str
-    ) -> Generator[Union[SentencePairSample, SequenceSample, TokensSample, QASample, GenerationSample], None, None]:
-=======
     def read_from_path(self, path: str) -> Iterator[ClassySample]:
->>>>>>> 739541bd
         def r():
             with open(path) as f:
                 for line in f:
