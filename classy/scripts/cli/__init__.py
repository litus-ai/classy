--- conflicted
+++ resolved
@@ -32,14 +32,10 @@
             parser=demo_parser,
             main=demo_main,
         ),
-<<<<<<< HEAD
-        describe=dict(parser=describe_parser, main=describe_main),
-=======
         describe=dict(
             parser=describe_parser,
             main=describe_main,
         ),
->>>>>>> adfa58b8
     )
 
 
