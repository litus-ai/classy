from argparse import ArgumentParser
from pathlib import Path

<<<<<<< HEAD
=======
from argcomplete import FilesCompleter

from classy.scripts.cli.utils import get_device, autocomplete_model_path, checkpoint_path_from_user_input

>>>>>>> adfa58b8

def populate_parser(parser: ArgumentParser):
    parser.add_argument("model_path", type=checkpoint_path_from_user_input).completer = autocomplete_model_path
    parser.add_argument("file_path", nargs="?", default=None).completer = FilesCompleter()
    parser.add_argument("-d", "--device", default="gpu")
    parser.add_argument("-o", "--output-path", default=None, required=False).completer = FilesCompleter()
    parser.add_argument("--token-batch-size", type=int, default=128)
    parser.add_argument("--prediction-params", type=str, default=None, help="Path to prediction params")


def get_parser(subparser=None) -> ArgumentParser:
    # subparser: Optional[argparse._SubParsersAction]

    parser_kwargs = dict(name="evaluate", description="evaluate a model trained using classy", help="TODO")
    parser = (subparser.add_parser if subparser is not None else ArgumentParser)(**parser_kwargs)

    populate_parser(parser)

    return parser


def parse_args():
    return get_parser().parse_args()


def automatically_infer_test_path(model_path: str) -> str:
    from classy.utils.lightning import load_training_conf_from_checkpoint

    checkpoint_path = Path(model_path)
    exp_split_data_folder = checkpoint_path.parent.parent.joinpath("data")

    # search if it was created via split at training time
    if exp_split_data_folder.exists():
        possible_test_files = [fp for fp in exp_split_data_folder.iterdir() if "test" in fp.name]
        if len(possible_test_files) == 1:
            return str(possible_test_files[0])

    # check if dataset_path provided at training time was a folder that contained a test set
    training_conf = load_training_conf_from_checkpoint(model_path)
    dataset_path = Path(training_conf.data.datamodule.dataset_path)
    if dataset_path.exists() and dataset_path.is_dir():
        possible_test_files = [fp for fp in dataset_path.iterdir() if "test" in fp.name]
        if len(possible_test_files) == 1:
            return str(possible_test_files[0])

    raise ValueError


def main(args):
    # import here to avoid importing torch before it's actually needed
    from classy.scripts.model.evaluate import evaluate
    from classy.scripts.cli.utils import get_device

    # input_path: if provided, use default one
    # otherwise, try to infer its positions
    if args.file_path is not None:
        input_path = args.file_path
    else:
        # try to infer path
        try:
            input_path = automatically_infer_test_path(args.model_path)
            print(f"Test path automatically inferred to {input_path}")
        except ValueError:
            print("Failed to automatically infer test path")
            input_path = input("Please, explicitly enter test path: ").strip()

    device = get_device(args.device)
    evaluate(args.model_path, device, args.token_batch_size, input_path, args.output_path, prediction_params=args.prediction_params, metrics=None)


if __name__ == "__main__":
    main(parse_args())<|MERGE_RESOLUTION|>--- conflicted
+++ resolved
@@ -1,13 +1,10 @@
 from argparse import ArgumentParser
 from pathlib import Path
 
-<<<<<<< HEAD
-=======
 from argcomplete import FilesCompleter
 
 from classy.scripts.cli.utils import get_device, autocomplete_model_path, checkpoint_path_from_user_input
 
->>>>>>> adfa58b8
 
 def populate_parser(parser: ArgumentParser):
     parser.add_argument("model_path", type=checkpoint_path_from_user_input).completer = autocomplete_model_path
@@ -59,7 +56,6 @@
 def main(args):
     # import here to avoid importing torch before it's actually needed
     from classy.scripts.model.evaluate import evaluate
-    from classy.scripts.cli.utils import get_device
 
     # input_path: if provided, use default one
     # otherwise, try to infer its positions
