from argparse import ArgumentParser

from argcomplete import FilesCompleter

from classy.scripts.cli.utils import get_device, autocomplete_model_path, checkpoint_path_from_user_input


def populate_parser(parser: ArgumentParser):
    # TODO: would be cool to have it work with exp_name and add an optional --checkpoint-name flag (default=best.ckpt)
    # the user should not need to know what a checkpoint is :)

    subcmd = parser.add_subparsers(dest="subcmd", required=True)
    interactive_parser = subcmd.add_parser("interactive")
    interactive_parser.add_argument(
        "model_path", type=checkpoint_path_from_user_input
    ).completer = autocomplete_model_path
    interactive_parser.add_argument("-d", "--device", default="gpu")
    interactive_parser.add_argument("--prediction-params", type=str, default=None, help="Path to prediction params")

    file_parser = subcmd.add_parser("file")
<<<<<<< HEAD
    file_parser.add_argument("model_path")
    file_parser.add_argument("--prediction-params", type=str, default=None, help="Path to prediction params")
    file_parser.add_argument("file_path")
=======
    file_parser.add_argument("model_path", type=checkpoint_path_from_user_input).completer = autocomplete_model_path
    file_parser.add_argument("file_path").completer = FilesCompleter()
>>>>>>> adfa58b8
    file_parser.add_argument("-d", "--device", default="gpu")
    file_parser.add_argument("-o", "--output-path", required=True).completer = FilesCompleter()
    file_parser.add_argument("--token-batch-size", type=int, default=1024)


def get_parser(subparser=None) -> ArgumentParser:
    # subparser: Optional[argparse._SubParsersAction]

    parser_kwargs = dict(name="predict", description="predict with a model trained using classy", help="TODO")
    parser = (subparser.add_parser if subparser is not None else ArgumentParser)(**parser_kwargs)

    populate_parser(parser)

    return parser


def parse_args():
    return get_parser().parse_args()


def main(args):
    # import here to avoid importing torch before it's actually needed
    from classy.scripts.model.predict import file_main, interactive_main

    subcmd = args.subcmd

    device = get_device(args.device)

    if subcmd == "file":
        file_main(args.model_path, args.file_path, args.output_path, args.prediction_params, device, args.token_batch_size)
    elif subcmd == "interactive":
        interactive_main(args.model_path, args.prediction_params, device)
    else:
        raise NotImplementedError


if __name__ == "__main__":
    main(parse_args())<|MERGE_RESOLUTION|>--- conflicted
+++ resolved
@@ -18,16 +18,11 @@
     interactive_parser.add_argument("--prediction-params", type=str, default=None, help="Path to prediction params")
 
     file_parser = subcmd.add_parser("file")
-<<<<<<< HEAD
-    file_parser.add_argument("model_path")
-    file_parser.add_argument("--prediction-params", type=str, default=None, help="Path to prediction params")
-    file_parser.add_argument("file_path")
-=======
     file_parser.add_argument("model_path", type=checkpoint_path_from_user_input).completer = autocomplete_model_path
     file_parser.add_argument("file_path").completer = FilesCompleter()
->>>>>>> adfa58b8
     file_parser.add_argument("-d", "--device", default="gpu")
     file_parser.add_argument("-o", "--output-path", required=True).completer = FilesCompleter()
+    file_parser.add_argument("--prediction-params", type=str, default=None, help="Path to prediction params")
     file_parser.add_argument("--token-batch-size", type=int, default=1024)
 
 
