import argparse
<<<<<<< HEAD
import collections
import html
import itertools
import random
import re
import time
from typing import Union, Callable, List, Optional, Tuple

import streamlit as st
import torch
from annotated_text import annotation

from classy.data.data_drivers import (
    SentencePairSample,
    SequenceSample,
    TokensSample,
    TOKEN,
    get_data_driver,
    SENTENCE_PAIR,
    SEQUENCE,
    QA,
    QASample,
)
=======
import itertools
from pathlib import Path
from typing import List, Union, Tuple

import streamlit as st
import torch

from classy.data.data_drivers import SentencePairSample, SequenceSample, TokensSample, get_data_driver
>>>>>>> b984f600
from classy.scripts.cli.evaluate import automatically_infer_test_path
from classy.utils.lightning import load_classy_module_from_checkpoint, load_prediction_dataset_conf_from_checkpoint


<<<<<<< HEAD
def get_random_color_generator() -> Callable[[], str]:

    # colors taken from https://gist.githubusercontent.com/daniellevass/b0b8cfa773488e138037/raw/d2182c212a4132c0f3bb093fd0010395f927a219/android_material_design_colours.xml
    # md_.*_200
    default_colors = [
        "#81D4fA",
        "#B39DDB",
        "#80CBC4",
        "#C5E1A5",
        "#EF9A9A",
        "#F48FB1",
        "#9FA8DA",
        "#CE93D8",
        "#FFCC80",
        "#FFE082",
        "#80DEEA",
        "#A5D6A7",
        "#FFAB91",
        "#90CAF9",
        "#EEEEEE",
        "#BCAAA4",
        "#E6EE9C",
        "#FFF590",
        "#B0BBC5",
    ]

    colors = iter(default_colors)

    def f():
        try:
            return next(colors)
        except StopIteration:
            return "#%06x" % random.randint(0x000000, 0xFFFFFF)

    return f


class TaskUI:
    @staticmethod
    def from_task(task: str, model_checkpoint_path: str):
        if task == SENTENCE_PAIR:
            return SentencePairTaskUI(task, model_checkpoint_path)
        elif task == SEQUENCE:
            return SequenceTaskUI(task, model_checkpoint_path)
        elif task == TOKEN:
            return TokenTaskUI(task, model_checkpoint_path)
        elif task == QA:
            return QATaskUI(task, model_checkpoint_path)
        else:
            raise ValueError

    def __init__(self, task: str, model_checkpoint_path: str):
        self.task = task
        self.model_checkpoint_path = model_checkpoint_path
        self.__cached_examples, self.__infer_failed = None, False

    def auto_infer_examples(self) -> List[Union[SentencePairSample, SequenceSample, TokensSample, QASample]]:
        if not self.__infer_failed and self.__cached_examples is None:
            try:
                test_path = automatically_infer_test_path(self.model_checkpoint_path)
                self.__cached_examples = list(
                    itertools.islice(get_data_driver(self.task, test_path.split(".")[-1]).read_from_path(test_path), 5)
                )
            except ValueError:
                self.__infer_failed = True
        return self.__cached_examples

    def render_task_in_sidebar(self):
        raise NotImplementedError

    def read_input(self) -> Union[SentencePairSample, SequenceSample, TokensSample, QASample]:
        raise NotImplementedError

    def render(self, predicted_sample: Union[SentencePairSample, SequenceSample, TokensSample, QASample], time: float):
        raise NotImplementedError


class SentencePairTaskUI(TaskUI):
    def __init__(self, task: str, model_checkpoint_path: str):
        super().__init__(task, model_checkpoint_path)
        self.truncate_k = 40

    def render_task_in_sidebar(self):
        st.sidebar.header("Task")
        st.sidebar.markdown(
            f"""
                * **task**: Sentence-Pair Classification
                * **input**: Pair of input sentences
            """
        )

    def get_examples(self) -> Tuple[List[Tuple[str, str]], bool]:
        inferred_examples = self.auto_infer_examples()
        if inferred_examples is not None:
            return [(ie.sentence1, ie.sentence2) for ie in inferred_examples], True
        else:
            # todo these examples are not ideal for pretty much any sentence-pair task, suggestions?
            return [
                ("Classy is really nice for token classification!", "Classy is a product of SunglassesAI."),
                (
                    "It focuses on classification tasks at token- and sequence level.",
                    "Ease of usability is our primary objective.",
                ),
            ], False

    def read_input(self) -> Optional[SentencePairSample]:
        examples, auto_infer = self.get_examples()
        # tuple can't be used for selection boxes, let's use incipts
        option2example = {}
        for sentence1, sentence2 in examples:
            option2example[f"({sentence1[: self.truncate_k]}, {sentence2[: self.truncate_k]})"] = (sentence1, sentence2)
        # build selection box
        selection_message = "Examples from test set." if auto_infer else "Examples."
        selection_message += f" Examples are in the format (<sentence1>, <sentence2>); for space constraints, only the first {self.truncate_k} characters of each sentence are shown."
        selected_option = st.selectbox(selection_message, options=list(option2example.keys()), index=0)
        # build input area
        sentence1 = st.text_area("First input sequence", option2example[selected_option][0])
        sentence2 = st.text_area("Second input sequence", option2example[selected_option][1])
        if st.button("Classify", key="classify"):
            return SentencePairSample(sentence1=sentence1, sentence2=sentence2)
        return None

    def render(self, predicted_sample: SentencePairSample, time: float):
        st.markdown(
            f"""
            <div>
                <div class="stAlert">
                    <p>Model classified input with label: <b>{predicted_sample.label}</b></p>
                </div>
                <p></p>
                <div style="text-align: right"><p style="color: gray">Time: {time:.2f}s</p></div>
            </div>
            """,
            unsafe_allow_html=True,
        )


class SequenceTaskUI(TaskUI):
    def render_task_in_sidebar(self):
        st.sidebar.header("Task")
        st.sidebar.markdown(
            f"""
                * **task**: Sequence Classification
                * **input**: String sequence
            """
        )

    def get_examples(self) -> Tuple[List[str], bool]:
        inferred_examples = self.auto_infer_examples()
        if inferred_examples is not None:
            return [ie.sequence for ie in inferred_examples], True
        else:
            return [
                "Classy is really nice for token classification!",
                "Classy is a product of SunglassesAI.",
                "It focuses on classification tasks at token- and sequence level.",
                "Ease of usability is our primary objective.",
                "If you are interested in generation instead, check out Classy's sibling, Genie!",
            ], False

    def read_input(self) -> Optional[SequenceSample]:
        examples, auto_infer = self.get_examples()
        placeholder = st.selectbox("Examples from test set" if auto_infer else "Examples", options=examples, index=0)
        input_text = st.text_area("Input sequence to classify", placeholder)
        if st.button("Classify", key="classify"):
            return SequenceSample(sequence=input_text)
        return None

    def render(self, predicted_sample: SequenceSample, time: float):
        st.markdown(
            f"""
            <div>
                <div class="stAlert">
                    <p>Model classified input with label: <b>{predicted_sample.label}</b></p>
                </div>
                <p></p>
                <div style="text-align: right"><p style="color: gray">Time: {time:.2f}s</p></div>
            </div>
            """,
            unsafe_allow_html=True,
        )


class TokenTaskUI(TaskUI):
    def __init__(self, task: str, model_checkpoint_path: str):
        super().__init__(task, model_checkpoint_path)
        self.color_generator = get_random_color_generator()
        self.color_mapping = collections.defaultdict(lambda: self.color_generator())

    def render_task_in_sidebar(self):
        st.sidebar.header("Task")
        st.sidebar.markdown(
            f"""
            * **task**: Token Classification
            * **input**: Space-separeted list of tokens
        """
        )

    def get_examples(self) -> Tuple[List[str], bool]:
        inferred_examples = self.auto_infer_examples()
        if inferred_examples is not None:
            return [" ".join(ie.tokens) for ie in inferred_examples], True
        else:
            return [
                "Classy is really nice for token classification !",
                "Classy is a product of SunglassesAI .",
                "It focuses on classification tasks at token- and sequence level .",
                "Ease of usability is our primary objective .",
                "If you are interested in generation instead , check out Classy 's sibling, Genie !",
            ], False

    def read_input(self) -> Optional[TokensSample]:
        examples, auto_infer = self.get_examples()
        placeholder = st.selectbox("Examples from test set" if auto_infer else "Examples", options=examples, index=0)
        input_text = st.text_area("Space-separeted list of tokens to classify", placeholder)
        if st.button("Classify", key="classify"):
            return TokensSample(tokens=input_text.split(" "))
        return None

    def render(self, predicted_sample: TokensSample, time: float):

        tokens, labels = predicted_sample.tokens, predicted_sample.labels

        # check if any token encodings (e.g. bio) are used
        if all(l == "O" or re.fullmatch("^[BI]-.*$", l) for l in predicted_sample.labels):
            _tokens, _labels = [], []
            for t, l in zip(tokens, labels):
                if l.startswith("I"):
                    _tokens[-1] += f" {t}"
                else:
                    _tokens.append(t)
                    _labels.append(None if l == "O" else l[2:])
            tokens, labels = _tokens, _labels

        assert len(tokens) == len(labels)

        annotated_html_components = []
        for t, l in zip(tokens, labels):
            if l is None:
                annotated_html_components.append(str(html.escape(f" {t} ")))
            else:
                annotated_html_components.append(str(annotation(*(t, l, self.color_mapping[l]))))

        st.markdown(
            "\n".join(
                [
                    "<div>",
                    *annotated_html_components,
                    "<p></p>"
                    f'<div style="text-align: right"><p style="color: gray">Time: {time:.2f}s</p></div>'
                    "</div>",
                ]
            ),
            unsafe_allow_html=True,
        )


class QATaskUI(TaskUI):
    def __init__(self, task: str, model_checkpoint_path: str):
        super().__init__(task, model_checkpoint_path)
        self.truncate_k = 40

    def render_task_in_sidebar(self):
        st.sidebar.header("Task")
        st.sidebar.markdown(
            f"""
                        * **task**: QA
                        * **input**: context and question
                    """
        )

    def get_examples(self) -> Tuple[List[Tuple[str, str]], bool]:
        inferred_examples = self.auto_infer_examples()
        if inferred_examples is not None:
            return [(ie.context, ie.question) for ie in inferred_examples], True
        else:
            # todo these examples are not ideal for pretty much any sentence-pair task, suggestions?
            return [
                ("Rome is in Italy", "Where is Rome?"),
                (
                    "classy is a library",
                    "What is classy?",
                ),
            ], False

    def read_input(self) -> QASample:
        examples, auto_infer = self.get_examples()
        # tuple can't be used for selection boxes, let's use incipts
        option2example = {}
        for sentence1, sentence2 in examples:
            option2example[f"({sentence1[: self.truncate_k]}, {sentence2[: self.truncate_k]})"] = (sentence1, sentence2)
        # build selection box
        selection_message = "Examples from test set." if auto_infer else "Examples."
        selection_message += f" Examples are in the format (<context>, <question>); for space constraints, only the first {self.truncate_k} characters of each sentence are shown."
        selected_option = st.selectbox(selection_message, options=list(option2example.keys()), index=0)
        # build input area
        context = st.text_area("Context", option2example[selected_option][0])
        question = st.text_area("Question", option2example[selected_option][1])
        if st.button("Classify", key="classify"):
            return QASample(context=context, question=question)
        return None

    def render(self, predicted_sample: QASample, time: float):
        annotated_html_components = [
            str(html.escape(f"{predicted_sample.context[: predicted_sample.char_start]} ")),
            str(
                annotation(
                    f"{predicted_sample.context[predicted_sample.char_start: predicted_sample.char_end]}",
                    background="#f1e740",
                )
            ),
            str(html.escape(f"{predicted_sample.context[predicted_sample.char_end:]} ")),
        ]
        st.markdown(
            "\n".join(
                [
                    "<div>",
                    *annotated_html_components,
                    "<p></p>"
                    f'<div style="text-align: right"><p style="color: gray">Time: {time:.2f}s</p></div>'
                    "</div>",
                ]
            ),
            unsafe_allow_html=True,
        )

=======
def auto_infer_examples(
    task: str, model_checkpoint_path: str
) -> Tuple[str, List[Union[SentencePairSample, SequenceSample, TokensSample]]]:
    experiment_folder = Path(model_checkpoint_path).parent.parent
    if (experiment_folder / "data" / "examples-test.jsonl").exists():
        return "Examples from test", list(
            itertools.islice(
                get_data_driver(task, "jsonl").read_from_path(
                    str((experiment_folder / "data" / "examples-test.jsonl"))
                ),
                5,
            )
        )
    else:
        assert (experiment_folder / "data" / "examples-validation.jsonl").exists()
        return "Examples from validation", list(
            itertools.islice(
                get_data_driver(task, "jsonl").read_from_path(
                    str((experiment_folder / "data" / "examples-validation.jsonl"))
                ),
                5,
            )
        )

>>>>>>> b984f600

def demo(model_checkpoint_path: str, cuda_device: int):
    @st.cache(allow_output_mutation=True)
    def load_resources():
        model = load_classy_module_from_checkpoint(model_checkpoint_path)
        model.to(torch.device(cuda_device if cuda_device != -1 else "cpu"))
        model.freeze()

        dataset_conf = load_prediction_dataset_conf_from_checkpoint(model_checkpoint_path)
        inference_message, inferred_examples = auto_infer_examples(model.task, model_checkpoint_path)

<<<<<<< HEAD
        # mock call to load resources
        next(predict(model=model, samples=[], dataset_conf=dataset_conf), None)

        return model, dataset_conf, task_ui
=======
        return model, dataset_conf, (inference_message, inferred_examples)
>>>>>>> b984f600

    model, dataset_conf, (inference_message, inferred_examples) = load_resources()

    # plot side bar
    st.sidebar.title("Sunglasses-AI 🕶️")
    st.sidebar.title("Classy Demo")
    model.render_task_in_sidebar()
    st.sidebar.header("Model Info")
    st.sidebar.markdown(
        f"""
        * **model**: {model_checkpoint_path}
        * **device**: {"gpu" if cuda_device >= 0 else "cpu"}
    """
    )

    # read input
    sample = model.read_input(inference_message=inference_message, inferred_examples=inferred_examples)

    if sample is not None:

        # predict
<<<<<<< HEAD
        start = time.perf_counter()
        _, prediction = next(predict(model=model, samples=[sample], dataset_conf=dataset_conf))
        end = time.perf_counter()
        sample.update_classification(prediction)

        # render output
        task_ui.render(sample, time=end - start)
=======
        _, prediction = next(model.predict(samples=[sample], dataset_conf=dataset_conf))
        sample.update_classification(prediction)

        # render output
        model.render(sample)
>>>>>>> b984f600


def main():
    args = parse_args()
    demo(model_checkpoint_path=args.model_checkpoint, cuda_device=args.cuda_device)


def parse_args():
    parser = argparse.ArgumentParser()
    parser.add_argument("model_checkpoint", type=str, help="Path to pl_modules checkpoint")
    parser.add_argument("cuda_device", type=int, default=-1, nargs="?", help="Cuda device")
    return parser.parse_args()


if __name__ == "__main__":
    main()<|MERGE_RESOLUTION|>--- conflicted
+++ resolved
@@ -1,29 +1,4 @@
 import argparse
-<<<<<<< HEAD
-import collections
-import html
-import itertools
-import random
-import re
-import time
-from typing import Union, Callable, List, Optional, Tuple
-
-import streamlit as st
-import torch
-from annotated_text import annotation
-
-from classy.data.data_drivers import (
-    SentencePairSample,
-    SequenceSample,
-    TokensSample,
-    TOKEN,
-    get_data_driver,
-    SENTENCE_PAIR,
-    SEQUENCE,
-    QA,
-    QASample,
-)
-=======
 import itertools
 from pathlib import Path
 from typing import List, Union, Tuple
@@ -32,339 +7,10 @@
 import torch
 
 from classy.data.data_drivers import SentencePairSample, SequenceSample, TokensSample, get_data_driver
->>>>>>> b984f600
 from classy.scripts.cli.evaluate import automatically_infer_test_path
 from classy.utils.lightning import load_classy_module_from_checkpoint, load_prediction_dataset_conf_from_checkpoint
 
 
-<<<<<<< HEAD
-def get_random_color_generator() -> Callable[[], str]:
-
-    # colors taken from https://gist.githubusercontent.com/daniellevass/b0b8cfa773488e138037/raw/d2182c212a4132c0f3bb093fd0010395f927a219/android_material_design_colours.xml
-    # md_.*_200
-    default_colors = [
-        "#81D4fA",
-        "#B39DDB",
-        "#80CBC4",
-        "#C5E1A5",
-        "#EF9A9A",
-        "#F48FB1",
-        "#9FA8DA",
-        "#CE93D8",
-        "#FFCC80",
-        "#FFE082",
-        "#80DEEA",
-        "#A5D6A7",
-        "#FFAB91",
-        "#90CAF9",
-        "#EEEEEE",
-        "#BCAAA4",
-        "#E6EE9C",
-        "#FFF590",
-        "#B0BBC5",
-    ]
-
-    colors = iter(default_colors)
-
-    def f():
-        try:
-            return next(colors)
-        except StopIteration:
-            return "#%06x" % random.randint(0x000000, 0xFFFFFF)
-
-    return f
-
-
-class TaskUI:
-    @staticmethod
-    def from_task(task: str, model_checkpoint_path: str):
-        if task == SENTENCE_PAIR:
-            return SentencePairTaskUI(task, model_checkpoint_path)
-        elif task == SEQUENCE:
-            return SequenceTaskUI(task, model_checkpoint_path)
-        elif task == TOKEN:
-            return TokenTaskUI(task, model_checkpoint_path)
-        elif task == QA:
-            return QATaskUI(task, model_checkpoint_path)
-        else:
-            raise ValueError
-
-    def __init__(self, task: str, model_checkpoint_path: str):
-        self.task = task
-        self.model_checkpoint_path = model_checkpoint_path
-        self.__cached_examples, self.__infer_failed = None, False
-
-    def auto_infer_examples(self) -> List[Union[SentencePairSample, SequenceSample, TokensSample, QASample]]:
-        if not self.__infer_failed and self.__cached_examples is None:
-            try:
-                test_path = automatically_infer_test_path(self.model_checkpoint_path)
-                self.__cached_examples = list(
-                    itertools.islice(get_data_driver(self.task, test_path.split(".")[-1]).read_from_path(test_path), 5)
-                )
-            except ValueError:
-                self.__infer_failed = True
-        return self.__cached_examples
-
-    def render_task_in_sidebar(self):
-        raise NotImplementedError
-
-    def read_input(self) -> Union[SentencePairSample, SequenceSample, TokensSample, QASample]:
-        raise NotImplementedError
-
-    def render(self, predicted_sample: Union[SentencePairSample, SequenceSample, TokensSample, QASample], time: float):
-        raise NotImplementedError
-
-
-class SentencePairTaskUI(TaskUI):
-    def __init__(self, task: str, model_checkpoint_path: str):
-        super().__init__(task, model_checkpoint_path)
-        self.truncate_k = 40
-
-    def render_task_in_sidebar(self):
-        st.sidebar.header("Task")
-        st.sidebar.markdown(
-            f"""
-                * **task**: Sentence-Pair Classification
-                * **input**: Pair of input sentences
-            """
-        )
-
-    def get_examples(self) -> Tuple[List[Tuple[str, str]], bool]:
-        inferred_examples = self.auto_infer_examples()
-        if inferred_examples is not None:
-            return [(ie.sentence1, ie.sentence2) for ie in inferred_examples], True
-        else:
-            # todo these examples are not ideal for pretty much any sentence-pair task, suggestions?
-            return [
-                ("Classy is really nice for token classification!", "Classy is a product of SunglassesAI."),
-                (
-                    "It focuses on classification tasks at token- and sequence level.",
-                    "Ease of usability is our primary objective.",
-                ),
-            ], False
-
-    def read_input(self) -> Optional[SentencePairSample]:
-        examples, auto_infer = self.get_examples()
-        # tuple can't be used for selection boxes, let's use incipts
-        option2example = {}
-        for sentence1, sentence2 in examples:
-            option2example[f"({sentence1[: self.truncate_k]}, {sentence2[: self.truncate_k]})"] = (sentence1, sentence2)
-        # build selection box
-        selection_message = "Examples from test set." if auto_infer else "Examples."
-        selection_message += f" Examples are in the format (<sentence1>, <sentence2>); for space constraints, only the first {self.truncate_k} characters of each sentence are shown."
-        selected_option = st.selectbox(selection_message, options=list(option2example.keys()), index=0)
-        # build input area
-        sentence1 = st.text_area("First input sequence", option2example[selected_option][0])
-        sentence2 = st.text_area("Second input sequence", option2example[selected_option][1])
-        if st.button("Classify", key="classify"):
-            return SentencePairSample(sentence1=sentence1, sentence2=sentence2)
-        return None
-
-    def render(self, predicted_sample: SentencePairSample, time: float):
-        st.markdown(
-            f"""
-            <div>
-                <div class="stAlert">
-                    <p>Model classified input with label: <b>{predicted_sample.label}</b></p>
-                </div>
-                <p></p>
-                <div style="text-align: right"><p style="color: gray">Time: {time:.2f}s</p></div>
-            </div>
-            """,
-            unsafe_allow_html=True,
-        )
-
-
-class SequenceTaskUI(TaskUI):
-    def render_task_in_sidebar(self):
-        st.sidebar.header("Task")
-        st.sidebar.markdown(
-            f"""
-                * **task**: Sequence Classification
-                * **input**: String sequence
-            """
-        )
-
-    def get_examples(self) -> Tuple[List[str], bool]:
-        inferred_examples = self.auto_infer_examples()
-        if inferred_examples is not None:
-            return [ie.sequence for ie in inferred_examples], True
-        else:
-            return [
-                "Classy is really nice for token classification!",
-                "Classy is a product of SunglassesAI.",
-                "It focuses on classification tasks at token- and sequence level.",
-                "Ease of usability is our primary objective.",
-                "If you are interested in generation instead, check out Classy's sibling, Genie!",
-            ], False
-
-    def read_input(self) -> Optional[SequenceSample]:
-        examples, auto_infer = self.get_examples()
-        placeholder = st.selectbox("Examples from test set" if auto_infer else "Examples", options=examples, index=0)
-        input_text = st.text_area("Input sequence to classify", placeholder)
-        if st.button("Classify", key="classify"):
-            return SequenceSample(sequence=input_text)
-        return None
-
-    def render(self, predicted_sample: SequenceSample, time: float):
-        st.markdown(
-            f"""
-            <div>
-                <div class="stAlert">
-                    <p>Model classified input with label: <b>{predicted_sample.label}</b></p>
-                </div>
-                <p></p>
-                <div style="text-align: right"><p style="color: gray">Time: {time:.2f}s</p></div>
-            </div>
-            """,
-            unsafe_allow_html=True,
-        )
-
-
-class TokenTaskUI(TaskUI):
-    def __init__(self, task: str, model_checkpoint_path: str):
-        super().__init__(task, model_checkpoint_path)
-        self.color_generator = get_random_color_generator()
-        self.color_mapping = collections.defaultdict(lambda: self.color_generator())
-
-    def render_task_in_sidebar(self):
-        st.sidebar.header("Task")
-        st.sidebar.markdown(
-            f"""
-            * **task**: Token Classification
-            * **input**: Space-separeted list of tokens
-        """
-        )
-
-    def get_examples(self) -> Tuple[List[str], bool]:
-        inferred_examples = self.auto_infer_examples()
-        if inferred_examples is not None:
-            return [" ".join(ie.tokens) for ie in inferred_examples], True
-        else:
-            return [
-                "Classy is really nice for token classification !",
-                "Classy is a product of SunglassesAI .",
-                "It focuses on classification tasks at token- and sequence level .",
-                "Ease of usability is our primary objective .",
-                "If you are interested in generation instead , check out Classy 's sibling, Genie !",
-            ], False
-
-    def read_input(self) -> Optional[TokensSample]:
-        examples, auto_infer = self.get_examples()
-        placeholder = st.selectbox("Examples from test set" if auto_infer else "Examples", options=examples, index=0)
-        input_text = st.text_area("Space-separeted list of tokens to classify", placeholder)
-        if st.button("Classify", key="classify"):
-            return TokensSample(tokens=input_text.split(" "))
-        return None
-
-    def render(self, predicted_sample: TokensSample, time: float):
-
-        tokens, labels = predicted_sample.tokens, predicted_sample.labels
-
-        # check if any token encodings (e.g. bio) are used
-        if all(l == "O" or re.fullmatch("^[BI]-.*$", l) for l in predicted_sample.labels):
-            _tokens, _labels = [], []
-            for t, l in zip(tokens, labels):
-                if l.startswith("I"):
-                    _tokens[-1] += f" {t}"
-                else:
-                    _tokens.append(t)
-                    _labels.append(None if l == "O" else l[2:])
-            tokens, labels = _tokens, _labels
-
-        assert len(tokens) == len(labels)
-
-        annotated_html_components = []
-        for t, l in zip(tokens, labels):
-            if l is None:
-                annotated_html_components.append(str(html.escape(f" {t} ")))
-            else:
-                annotated_html_components.append(str(annotation(*(t, l, self.color_mapping[l]))))
-
-        st.markdown(
-            "\n".join(
-                [
-                    "<div>",
-                    *annotated_html_components,
-                    "<p></p>"
-                    f'<div style="text-align: right"><p style="color: gray">Time: {time:.2f}s</p></div>'
-                    "</div>",
-                ]
-            ),
-            unsafe_allow_html=True,
-        )
-
-
-class QATaskUI(TaskUI):
-    def __init__(self, task: str, model_checkpoint_path: str):
-        super().__init__(task, model_checkpoint_path)
-        self.truncate_k = 40
-
-    def render_task_in_sidebar(self):
-        st.sidebar.header("Task")
-        st.sidebar.markdown(
-            f"""
-                        * **task**: QA
-                        * **input**: context and question
-                    """
-        )
-
-    def get_examples(self) -> Tuple[List[Tuple[str, str]], bool]:
-        inferred_examples = self.auto_infer_examples()
-        if inferred_examples is not None:
-            return [(ie.context, ie.question) for ie in inferred_examples], True
-        else:
-            # todo these examples are not ideal for pretty much any sentence-pair task, suggestions?
-            return [
-                ("Rome is in Italy", "Where is Rome?"),
-                (
-                    "classy is a library",
-                    "What is classy?",
-                ),
-            ], False
-
-    def read_input(self) -> QASample:
-        examples, auto_infer = self.get_examples()
-        # tuple can't be used for selection boxes, let's use incipts
-        option2example = {}
-        for sentence1, sentence2 in examples:
-            option2example[f"({sentence1[: self.truncate_k]}, {sentence2[: self.truncate_k]})"] = (sentence1, sentence2)
-        # build selection box
-        selection_message = "Examples from test set." if auto_infer else "Examples."
-        selection_message += f" Examples are in the format (<context>, <question>); for space constraints, only the first {self.truncate_k} characters of each sentence are shown."
-        selected_option = st.selectbox(selection_message, options=list(option2example.keys()), index=0)
-        # build input area
-        context = st.text_area("Context", option2example[selected_option][0])
-        question = st.text_area("Question", option2example[selected_option][1])
-        if st.button("Classify", key="classify"):
-            return QASample(context=context, question=question)
-        return None
-
-    def render(self, predicted_sample: QASample, time: float):
-        annotated_html_components = [
-            str(html.escape(f"{predicted_sample.context[: predicted_sample.char_start]} ")),
-            str(
-                annotation(
-                    f"{predicted_sample.context[predicted_sample.char_start: predicted_sample.char_end]}",
-                    background="#f1e740",
-                )
-            ),
-            str(html.escape(f"{predicted_sample.context[predicted_sample.char_end:]} ")),
-        ]
-        st.markdown(
-            "\n".join(
-                [
-                    "<div>",
-                    *annotated_html_components,
-                    "<p></p>"
-                    f'<div style="text-align: right"><p style="color: gray">Time: {time:.2f}s</p></div>'
-                    "</div>",
-                ]
-            ),
-            unsafe_allow_html=True,
-        )
-
-=======
 def auto_infer_examples(
     task: str, model_checkpoint_path: str
 ) -> Tuple[str, List[Union[SentencePairSample, SequenceSample, TokensSample]]]:
@@ -389,7 +35,6 @@
             )
         )
 
->>>>>>> b984f600
 
 def demo(model_checkpoint_path: str, cuda_device: int):
     @st.cache(allow_output_mutation=True)
@@ -401,14 +46,7 @@
         dataset_conf = load_prediction_dataset_conf_from_checkpoint(model_checkpoint_path)
         inference_message, inferred_examples = auto_infer_examples(model.task, model_checkpoint_path)
 
-<<<<<<< HEAD
-        # mock call to load resources
-        next(predict(model=model, samples=[], dataset_conf=dataset_conf), None)
-
-        return model, dataset_conf, task_ui
-=======
         return model, dataset_conf, (inference_message, inferred_examples)
->>>>>>> b984f600
 
     model, dataset_conf, (inference_message, inferred_examples) = load_resources()
 
@@ -430,21 +68,11 @@
     if sample is not None:
 
         # predict
-<<<<<<< HEAD
-        start = time.perf_counter()
-        _, prediction = next(predict(model=model, samples=[sample], dataset_conf=dataset_conf))
-        end = time.perf_counter()
-        sample.update_classification(prediction)
-
-        # render output
-        task_ui.render(sample, time=end - start)
-=======
         _, prediction = next(model.predict(samples=[sample], dataset_conf=dataset_conf))
         sample.update_classification(prediction)
 
         # render output
         model.render(sample)
->>>>>>> b984f600
 
 
 def main():
