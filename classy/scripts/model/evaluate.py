from typing import Optional, List, Callable, Dict

import hydra
import torch
from omegaconf import OmegaConf

from classy.data.data_drivers import ClassySample
from classy.data.data_drivers import get_data_driver
from classy.utils.lightning import (
    load_classy_module_from_checkpoint,
    load_prediction_dataset_conf_from_checkpoint,
    load_training_conf_from_checkpoint,
)


def evaluate(
    model_checkpoint_path: str,
    cuda_device: int,
    token_batch_size: int,
    input_path: str,
    output_path: Optional[str] = None,
    evaluate_config_path: Optional[str] = None,
    prediction_params: Optional[str] = None,
<<<<<<< HEAD
    metrics_fn: Optional[
        Callable[
            [
                Tuple[
                    str,
                    List[
                        Tuple[
                            Union[SentencePairSample, SequenceSample, TokensSample, QASample, GenerationSample],
                            Union[str, List[str]],
                        ]
                    ]
                ]
            ],
            Dict,
        ]
    ] = None,
=======
    metrics_fn: Optional[Callable[[List[ClassySample]], Dict]] = None,
>>>>>>> 739541bd
):

    # load model
    model = load_classy_module_from_checkpoint(model_checkpoint_path)
    model.to(torch.device(cuda_device if cuda_device != -1 else "cpu"))
    model.freeze()

    if prediction_params is not None:
        model.load_prediction_params(dict(OmegaConf.load(prediction_params)))

    # load dataset conf and driver
    dataset_conf = load_prediction_dataset_conf_from_checkpoint(model_checkpoint_path)
    input_extension = input_path.split(".")[-1]
    data_driver = get_data_driver(model.task, input_extension)

    # load evaluation metric
    if metrics_fn is not None:
        assert evaluate_config_path is None, "At most one between metrics_fn and evaluate_config_path can be provided"
    elif evaluate_config_path is not None:
        metrics_fn = hydra.utils.instantiate(OmegaConf.load(evaluate_config_path))
    else:
        evaluation_conf = load_training_conf_from_checkpoint(model_checkpoint_path).evaluation
        metrics_fn = hydra.utils.instantiate(evaluation_conf)

    # predict
    predicted_samples = list(
        model.predict(
            model=model,
            samples=data_driver.read_from_path(input_path),
            dataset_conf=dataset_conf,
            token_batch_size=token_batch_size,
            progress_bar=True,
        )
    )

    # dump predictions if requested
    if output_path is not None:
        with open(output_path, "w") as f:
            for sample in predicted_samples:
                f.write(sample.pretty_print() + "\n")

    # run evaluation and print metrics
    result = metrics_fn(input_path, predicted_samples)
    for metric_name, metric_f in result.items():
        print(f"* {metric_name}: {metric_f}")<|MERGE_RESOLUTION|>--- conflicted
+++ resolved
@@ -21,26 +21,17 @@
     output_path: Optional[str] = None,
     evaluate_config_path: Optional[str] = None,
     prediction_params: Optional[str] = None,
-<<<<<<< HEAD
     metrics_fn: Optional[
         Callable[
             [
                 Tuple[
                     str,
-                    List[
-                        Tuple[
-                            Union[SentencePairSample, SequenceSample, TokensSample, QASample, GenerationSample],
-                            Union[str, List[str]],
-                        ]
-                    ]
+                    List[ClassySample]
                 ]
             ],
             Dict,
         ]
     ] = None,
-=======
-    metrics_fn: Optional[Callable[[List[ClassySample]], Dict]] = None,
->>>>>>> 739541bd
 ):
 
     # load model
