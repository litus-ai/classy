from abc import ABC
from typing import Optional, List, Iterator, Tuple

import omegaconf
import torch
import torchmetrics
from torch import nn
from transformers import AutoModelForSequenceClassification, AutoModel, AutoConfig

from classy.data.data_drivers import SequenceSample, TokensSample
from classy.pl_modules.base import (
    ClassificationOutput,
    ClassyPLModule,
    TokensTask,
    SequenceTask,
    SentencePairTask,
)
from classy.utils.vocabulary import Vocabulary


# subclassed and mixed with both SequenceTask and SentencePairTask, as the underlying logic is identical (see below)
class HFSequenceCommonPLModule(ClassyPLModule, ABC):
    def __init__(
        self,
        transformer_model: str,
        vocabulary: Vocabulary,
        optim_conf: omegaconf.DictConfig,
    ):
        super().__init__(vocabulary=vocabulary, optim_conf=optim_conf)
        self.save_hyperparameters()
        self.classifier = AutoModelForSequenceClassification.from_pretrained(
            transformer_model, num_labels=vocabulary.get_size(k="labels")
        )
        self.accuracy_metric = torchmetrics.Accuracy()
        self.p_metric = torchmetrics.Precision()
        self.r_metric = torchmetrics.Recall()
        self.f1_metric = torchmetrics.F1()

    def forward(
        self,
        input_ids: torch.Tensor,
        attention_mask: torch.Tensor,
        samples: List[SequenceSample],
        token_type_ids: Optional[torch.Tensor] = None,
        labels: Optional[torch.Tensor] = None,
    ) -> ClassificationOutput:
        model_input = {"input_ids": input_ids, "attention_mask": attention_mask}
        if token_type_ids is not None:
            model_input["token_type_ids"] = token_type_ids
        if labels is not None:
            model_input["labels"] = labels
        model_output = self.classifier(**model_input)
        return ClassificationOutput(
            logits=model_output.logits,
            probabilities=torch.softmax(model_output.logits, dim=-1),
            predictions=torch.argmax(model_output.logits, dim=-1),
            loss=model_output.loss,
        )

    def predict(self, *args, **kwargs) -> Iterator[Tuple[SequenceSample, str]]:
        samples = kwargs.get("samples")
        classification_output = self.forward(*args, **kwargs)
        for sample, prediction in zip(samples, classification_output.predictions):
            yield sample, self.vocabulary.get_elem(k="labels", idx=prediction.item())

    def training_step(self, batch: dict, batch_idx: int) -> torch.Tensor:
        classification_output = self.forward(**batch)
        self.log("loss", classification_output.loss)
        return classification_output.loss

    def validation_step(self, batch: dict, batch_idx: int) -> None:
        classification_output = self.forward(**batch)

        self.accuracy_metric(
            classification_output.predictions, batch["labels"].squeeze(-1)
        )
        self.p_metric(classification_output.predictions, batch["labels"].squeeze(-1))
        self.r_metric(classification_output.predictions, batch["labels"].squeeze(-1))
        self.f1_metric(classification_output.predictions, batch["labels"].squeeze(-1))

        self.log("val_loss", classification_output.loss)
        self.log("val_accuracy", self.accuracy_metric, prog_bar=True)
        self.log("val_precision", self.p_metric)
        self.log("val_recall", self.r_metric)
        self.log("val_f1-score", self.f1_metric)

    def test_step(self, batch: dict, batch_idx: int) -> None:
        classification_output = self.forward(**batch)

        self.accuracy_metric(
            classification_output.predictions, batch["labels"].squeeze(-1)
        )
        self.p_metric(classification_output.predictions, batch["labels"].squeeze(-1))
        self.r_metric(classification_output.predictions, batch["labels"].squeeze(-1))
        self.f1_metric(classification_output.predictions, batch["labels"].squeeze(-1))

        self.log("test_accuracy", self.accuracy_metric)
        self.log("test_precision", self.p_metric)
        self.log("test_recall", self.r_metric)
        self.log("test_f1-score", self.f1_metric)


class HFSequencePLModule(SequenceTask, HFSequenceCommonPLModule):
    pass


class HFSentencePairPLModule(SentencePairTask, HFSequenceCommonPLModule):
    pass


class HFTokensPLModule(TokensTask, ClassyPLModule):
    def __init__(
        self,
        transformer_model: str,
        use_last_n_layers: int,
        fine_tune: bool,
        vocabulary: Vocabulary,
        optim_conf: omegaconf.DictConfig,
    ):
        super().__init__(vocabulary=vocabulary, optim_conf=optim_conf)
        self.save_hyperparameters()

        # encoder
        auto_config = AutoConfig.from_pretrained(transformer_model)
        auto_config.output_hidden_states = True
        self.encoder = AutoModel.from_pretrained(transformer_model, config=auto_config)
        self.use_last_n_layers = use_last_n_layers

        if not fine_tune:
            for param in self.encoder.parameters():
                param.requires_grad = False

        # classifier
        self.classification_head = nn.Linear(
            self.encoder.config.hidden_size, vocabulary.get_size(k="labels"), bias=False
        )
        self.criterion = torch.nn.CrossEntropyLoss()

        # metrics
<<<<<<< HEAD
        self.accuracy_metric = torchmetrics.Accuracy()
        self.p_metric = torchmetrics.Precision(mdmc_average="global")
        self.r_metric = torchmetrics.Recall(mdmc_average="global")
        self.f1_metric = torchmetrics.F1(mdmc_average="global")
=======
        self.accuracy_metric = torchmetrics.Accuracy(mdmc_average='global', ignore_index=vocabulary.get_idx(k='labels', elem=Vocabulary.PAD))
        self.p_metric = torchmetrics.Precision(mdmc_average='global', ignore_index=vocabulary.get_idx(k='labels', elem=Vocabulary.PAD))
        self.r_metric = torchmetrics.Recall(mdmc_average='global', ignore_index=vocabulary.get_idx(k='labels', elem=Vocabulary.PAD))
        self.f1_metric = torchmetrics.F1(mdmc_average='global', ignore_index=vocabulary.get_idx(k='labels', elem=Vocabulary.PAD))
>>>>>>> f009bcac

    def forward(
        self,
        input_ids: torch.Tensor,
        attention_mask: torch.Tensor,
        token_offsets: List[List[Tuple[int, int]]],
        samples: List[SequenceSample],
        token_type_ids: Optional[torch.Tensor] = None,
        labels: Optional[torch.Tensor] = None,
    ) -> ClassificationOutput:

        # encode bpes and merge them (sum strategy)
        encoded_bpes = torch.stack(
            self.encoder(input_ids, attention_mask)[2][-self.use_last_n_layers :],
            dim=-1,
        ).sum(-1)

        # bpe -> token (first strategy)
        encoded_tokens = torch.zeros(
            (input_ids.shape[0], max(map(len, token_offsets)), encoded_bpes.shape[-1]),
            dtype=encoded_bpes.dtype,
            device=encoded_bpes.device,
        )
        for i, sample_offsets in enumerate(token_offsets):
            encoded_tokens[i, : len(sample_offsets)] = torch.stack(
                [encoded_bpes[i, sj] for sj, ej in sample_offsets]
            )

        # classify
        logits = self.classification_head(encoded_tokens)

        # return
        return ClassificationOutput(
            logits=logits,
            probabilities=logits.softmax(dim=-1),
            predictions=logits.argmax(dim=-1),
            loss=self.criterion(logits.view(-1, logits.shape[-1]), labels.view(-1))
            if labels is not None
            else None,
        )

    def predict(self, *args, **kwargs) -> Iterator[Tuple[TokensSample, str]]:
        samples = kwargs.get("samples")
        classification_output = self.forward(*args, **kwargs)
        for sample, prediction in zip(samples, classification_output.predictions):
<<<<<<< HEAD
            yield sample, [
                self.vocabulary.get_elem(k="labels", idx=_p.item()) for _p in prediction
            ]
=======
            yield sample, [self.vocabulary.get_elem(k="labels", idx=_p.item()) for _p in prediction[: len(sample.tokens)]]
>>>>>>> f009bcac

    def training_step(self, batch: dict, batch_idx: int) -> torch.Tensor:
        classification_output = self.forward(**batch)
        self.log("loss", classification_output.loss)
        return classification_output.loss

    def validation_step(self, batch: dict, batch_idx: int) -> None:
        classification_output = self.forward(**batch)

        labels = batch["labels"].clone()
        labels[labels == -100] = self.vocabulary.get_idx(k='labels', elem=Vocabulary.PAD)

        self.accuracy_metric(classification_output.predictions, labels)
        self.p_metric(classification_output.predictions, labels)
        self.r_metric(classification_output.predictions, labels)
        self.f1_metric(classification_output.predictions, labels)

        self.log("val_loss", classification_output.loss)
        self.log("val_accuracy", self.accuracy_metric, prog_bar=True)
        self.log("val_precision", self.p_metric)
        self.log("val_recall", self.r_metric)
        self.log("val_f1-score", self.f1_metric, prog_bar=True)

    def test_step(self, batch: dict, batch_idx: int) -> None:
        classification_output = self.forward(**batch)

        labels = batch["labels"].clone()
        labels[-100] = self.vocabulary.get_idx(k='labels', elem=Vocabulary.PAD)

        self.accuracy_metric(classification_output.predictions, labels)
        self.p_metric(classification_output.predictions, labels)
        self.r_metric(classification_output.predictions, labels)
        self.f1_metric(classification_output.predictions, labels)

        self.log("test_accuracy", self.accuracy_metric)
        self.log("test_precision", self.p_metric)
        self.log("test_recall", self.r_metric)
        self.log("test_f1-score", self.f1_metric)<|MERGE_RESOLUTION|>--- conflicted
+++ resolved
@@ -137,17 +137,14 @@
         self.criterion = torch.nn.CrossEntropyLoss()
 
         # metrics
-<<<<<<< HEAD
         self.accuracy_metric = torchmetrics.Accuracy()
         self.p_metric = torchmetrics.Precision(mdmc_average="global")
         self.r_metric = torchmetrics.Recall(mdmc_average="global")
         self.f1_metric = torchmetrics.F1(mdmc_average="global")
-=======
         self.accuracy_metric = torchmetrics.Accuracy(mdmc_average='global', ignore_index=vocabulary.get_idx(k='labels', elem=Vocabulary.PAD))
         self.p_metric = torchmetrics.Precision(mdmc_average='global', ignore_index=vocabulary.get_idx(k='labels', elem=Vocabulary.PAD))
         self.r_metric = torchmetrics.Recall(mdmc_average='global', ignore_index=vocabulary.get_idx(k='labels', elem=Vocabulary.PAD))
         self.f1_metric = torchmetrics.F1(mdmc_average='global', ignore_index=vocabulary.get_idx(k='labels', elem=Vocabulary.PAD))
->>>>>>> f009bcac
 
     def forward(
         self,
@@ -193,13 +190,9 @@
         samples = kwargs.get("samples")
         classification_output = self.forward(*args, **kwargs)
         for sample, prediction in zip(samples, classification_output.predictions):
-<<<<<<< HEAD
             yield sample, [
-                self.vocabulary.get_elem(k="labels", idx=_p.item()) for _p in prediction
+                self.vocabulary.get_elem(k="labels", idx=_p.item()) for _p in prediction[: len(sample.tokens)]]
             ]
-=======
-            yield sample, [self.vocabulary.get_elem(k="labels", idx=_p.item()) for _p in prediction[: len(sample.tokens)]]
->>>>>>> f009bcac
 
     def training_step(self, batch: dict, batch_idx: int) -> torch.Tensor:
         classification_output = self.forward(**batch)
