--- conflicted
+++ resolved
@@ -6,16 +6,7 @@
 class Evaluation:
     def __call__(
         self,
-<<<<<<< HEAD
         path: str,
-        predicted_samples: List[
-            Tuple[
-                Union[SentencePairSample, SequenceSample, TokensSample, QASample, GenerationSample],
-                Union[str, List[str], Tuple[int, int]],
-            ]
-        ],
-=======
         predicted_samples: List[ClassySample],
->>>>>>> 739541bd
     ) -> Dict:
         raise NotImplementedError