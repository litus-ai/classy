from typing import List, Tuple, Dict

import nltk
from datasets import load_metric

from classy.data.data_drivers import GenerationSample
from classy.evaluation.base import Evaluation
from classy.utils.log import get_project_logger

logger = get_project_logger(__name__)


class RougeEvaluation(Evaluation):
    def __init__(self):
        self.rouge = load_metric("rouge")

<<<<<<< HEAD
    def __call__(
        self,
        path: str,
        predicted_samples: List[Tuple[GenerationSample, str]]
    ) -> Dict:
        assert all(sample.target_sequence is not None for sample, _ in predicted_samples)
=======
    def __call__(self, predicted_samples: List[GenerationSample]) -> Dict:
        assert all(sample.reference_annotation is not None for sample in predicted_samples)
>>>>>>> 739541bd

        gold_summaries = [sample.reference_annotation for sample in predicted_samples]
        pred_summaries = [sample.predicted_annotation for sample in predicted_samples]

        # process summaries
        # todo maybe improve with something like ptb/stanza/some real sentence tokenizer
        gold_summaries = ["\n".join(nltk.sent_tokenize(gs.replace(". ", "\n").rstrip())) for gs in gold_summaries]
        pred_summaries = ["\n".join(nltk.sent_tokenize(ps.replace(". ", "\n").rstrip())) for ps in pred_summaries]

        results = self.rouge.compute(predictions=pred_summaries, references=gold_summaries)
        scores = {}

        for k, v in results.items():
            scores[k] = v.mid.fmeasure

        return scores


class SacreBleuEvaluation(Evaluation):
    def __init__(self):
        self.bleu = load_metric("sacrebleu")

<<<<<<< HEAD
    def __call__(
        self,
        path: str,
        predicted_samples: List[Tuple[GenerationSample, str]],
    ):
=======
    def __call__(self, predicted_samples: List[GenerationSample]) -> Dict:
>>>>>>> 739541bd

        assert all(sample.reference_annotation is not None for sample in predicted_samples)

        references = [sample.reference_annotation for sample in predicted_samples]
        predictions = [sample.predicted_annotation for sample in predicted_samples]

        results = self.bleu.compute(predictions=predictions, references=[[r] for r in references])
        return {"bleu": results["score"]}<|MERGE_RESOLUTION|>--- conflicted
+++ resolved
@@ -14,17 +14,12 @@
     def __init__(self):
         self.rouge = load_metric("rouge")
 
-<<<<<<< HEAD
     def __call__(
         self,
         path: str,
-        predicted_samples: List[Tuple[GenerationSample, str]]
+        predicted_samples: List[GenerationSample]
     ) -> Dict:
-        assert all(sample.target_sequence is not None for sample, _ in predicted_samples)
-=======
-    def __call__(self, predicted_samples: List[GenerationSample]) -> Dict:
         assert all(sample.reference_annotation is not None for sample in predicted_samples)
->>>>>>> 739541bd
 
         gold_summaries = [sample.reference_annotation for sample in predicted_samples]
         pred_summaries = [sample.predicted_annotation for sample in predicted_samples]
@@ -47,15 +42,11 @@
     def __init__(self):
         self.bleu = load_metric("sacrebleu")
 
-<<<<<<< HEAD
     def __call__(
         self,
         path: str,
-        predicted_samples: List[Tuple[GenerationSample, str]],
+        predicted_samples: List[GenerationSample],
     ):
-=======
-    def __call__(self, predicted_samples: List[GenerationSample]) -> Dict:
->>>>>>> 739541bd
 
         assert all(sample.reference_annotation is not None for sample in predicted_samples)
 
